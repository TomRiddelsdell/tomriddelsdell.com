--- conflicted
+++ resolved
@@ -118,7 +118,6 @@
       - name: Terraform Security Scan
         working-directory: infra/terraform
         run: |
-<<<<<<< HEAD
           if [ -d "infra/terraform" ]; then
             cd infra/terraform
             terraform init -backend=false
@@ -126,11 +125,6 @@
             pip install checkov
             checkov -d . --framework terraform --config-file ../../.checkov.yaml --output sarif --output-file ../../terraform-security-scan.sarif
           fi
-=======
-          terraform init -backend=false
-          pip install checkov
-          checkov -d . --framework terraform --output sarif --output-file ../../terraform-security-scan.sarif
->>>>>>> 82ed4828
 
       - name: Upload Terraform scan results
         uses: github/codeql-action/upload-sarif@v4
