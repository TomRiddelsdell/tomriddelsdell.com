name: Security

on:
  workflow_call:
    inputs:
      node-version:
        description: "Node.js version to use"
        required: false
        default: "22"
        type: string

# Permissions required for security scanning
permissions:
  actions: read
  contents: read
  security-events: write
  packages: read

jobs:
  dependency-scan:
    name: Dependency Security Scan
    runs-on: ubuntu-latest
    strategy:
      fail-fast: false
      matrix:
        app:
          - apps/landing-page
    steps:
      - name: Checkout code
        uses: actions/checkout@v4

      - name: Setup pnpm
        uses: pnpm/action-setup@v4
        with:
          version: "10"

      - name: Setup Node.js
        uses: actions/setup-node@v4
        with:
          node-version: ${{ inputs.node-version || '22' }}
          cache: "pnpm"
          # Cache uses root pnpm-lock.yaml for workspace coordination

      - name: Install dependencies
        working-directory: ${{ matrix.app }}
        run: pnpm install --frozen-lockfile

      - name: Run pnpm audit
        working-directory: ${{ matrix.app }}
        run: pnpm audit --audit-level=moderate

  secrets-scan:
    name: Secrets Detection
    runs-on: ubuntu-latest
    steps:
      - name: Checkout code
        uses: actions/checkout@v4
        with:
          fetch-depth: 0

      - name: Run Gitleaks
        uses: gitleaks/gitleaks-action@v2
        env:
          GITHUB_TOKEN: ${{ secrets.GITHUB_TOKEN }}
          GITLEAKS_LICENSE: ${{ secrets.GITLEAKS_LICENSE }}
          GITLEAKS_CONFIG: .gitleaks.toml

  code-scan:
    name: CodeQL Analysis
    runs-on: ubuntu-latest
    permissions:
      actions: read
      contents: read
      security-events: write
    strategy:
      fail-fast: false
      matrix:
        language: [javascript-typescript]
        app:
          - apps/landing-page
    steps:
      - name: Checkout code
        uses: actions/checkout@v4

      - name: Initialize CodeQL
        uses: github/codeql-action/init@v4
        with:
          languages: ${{ matrix.language }}

      - name: Setup pnpm
        uses: pnpm/action-setup@v4
        with:
          version: "10"

      - name: Setup Node.js
        uses: actions/setup-node@v4
        with:
          node-version: ${{ inputs.node-version || '22' }}
          # No cache needed - CodeQL does its own dependency management

      - name: Perform CodeQL Analysis
        uses: github/codeql-action/analyze@v4
        with:
          category: "/language:${{matrix.language}}"

  infrastructure-scan:
    name: Infrastructure Security Scan
    runs-on: ubuntu-latest
    steps:
      - name: Checkout code
        uses: actions/checkout@v4

      - name: Setup Terraform
        uses: hashicorp/setup-terraform@v3
        with:
          terraform_version: latest

      - name: Terraform Security Scan
        working-directory: infra/terraform
        run: |
<<<<<<< HEAD
          if [ -d "infra/terraform" ]; then
            cd infra/terraform
            terraform init -backend=false
            # Use checkov for Terraform security scanning
            pip install checkov
            checkov -d . --framework terraform --config-file ../../.checkov.yaml --output sarif --output-file ../../terraform-security-scan.sarif
          fi
=======
          terraform init -backend=false
          pip install checkov
          checkov -d . --framework terraform --config-file ../../.checkov.yaml --output sarif --output-file ../../terraform-security-scan.sarif
>>>>>>> e0705e3b

      - name: Upload Terraform scan results
        uses: github/codeql-action/upload-sarif@v4
        if: always()
        with:
          sarif_file: terraform-security-scan.sarif
          category: terraform-security<|MERGE_RESOLUTION|>--- conflicted
+++ resolved
@@ -118,19 +118,9 @@
       - name: Terraform Security Scan
         working-directory: infra/terraform
         run: |
-<<<<<<< HEAD
-          if [ -d "infra/terraform" ]; then
-            cd infra/terraform
-            terraform init -backend=false
-            # Use checkov for Terraform security scanning
-            pip install checkov
-            checkov -d . --framework terraform --config-file ../../.checkov.yaml --output sarif --output-file ../../terraform-security-scan.sarif
-          fi
-=======
           terraform init -backend=false
           pip install checkov
           checkov -d . --framework terraform --config-file ../../.checkov.yaml --output sarif --output-file ../../terraform-security-scan.sarif
->>>>>>> e0705e3b
 
       - name: Upload Terraform scan results
         uses: github/codeql-action/upload-sarif@v4
